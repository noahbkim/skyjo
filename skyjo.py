from __future__ import annotations

import math
import random
from collections.abc import Callable
from typing import Iterable, Protocol, TypeAlias

import numpy as np

CARD_N2 = 0
CARD_N1 = 1
CARD_0 = 2
CARD_P1 = 3
CARD_P2 = 4
CARD_P3 = 5
CARD_P4 = 6
CARD_P5 = 7
CARD_P6 = 8
CARD_P7 = 9
CARD_P8 = 10
CARD_P9 = 11
CARD_P10 = 12
CARD_P11 = 13
CARD_P12 = 14
CARD_SIZE = 15

CARD_COUNTS = [5, 10, 15, 10, 10, 10, 10, 10, 10, 10, 10, 10, 10, 10, 10]
CARD_COUNT = sum(CARD_COUNTS)

# 0-14 are set with CARD_*
FINGER_HIDDEN = 15
FINGER_CLEARED = 16
FINGER_SIZE = 17  # 15 numbers, clear, hidden

PLAYER_COUNT = 8
ROW_COUNT = 3
COLUMN_COUNT = 4
FINGER_COUNT = ROW_COUNT * COLUMN_COUNT

ACTION_FLIP_SECOND = 0  # Revealing cards in hand
ACTION_DRAW_OR_TAKE = 1  # Start of turn, whether to draw or take discard
ACTION_FLIP_OR_REPLACE = 2  # After draw, whether to discard and flip or replace
ACTION_REPLACE = 3  # After take discard, which card to replace
ACTION_SIZE = 4

# Action mask index cutoffs
MASK_FLIP_SECOND_BELOW = 0
MASK_FLIP_SECOND_RIGHT = 1
MASK_DRAW = 2
MASK_TAKE = 3
MASK_FLIP = 4
MASK_REPLACE = MASK_FLIP + FINGER_COUNT
MASK_SIZE = MASK_REPLACE + FINGER_COUNT

GAME_TOP = 0
GAME_DISCARDS = GAME_TOP + CARD_SIZE
GAME_ACTION = GAME_DISCARDS + CARD_SIZE
GAME_SCORES = GAME_ACTION + ACTION_SIZE
GAME_SIZE = GAME_SCORES + PLAYER_COUNT


assert CARD_SIZE == CARD_P12 + 1
assert FINGER_COUNT == 12
assert GAME_DISCARDS == 15
assert GAME_ACTION == 30
assert GAME_SCORES == 34
assert GAME_SIZE == 42

Game: TypeAlias = np.ndarray[tuple[int], np.uint8]
"""Top discard/drawn card, count of discards, player scores."""

Table: TypeAlias = np.ndarray[tuple[int, int, int, int], np.uint8]
"""A tensor representing (player, row, column, card) tuples."""

Deck: TypeAlias = np.ndarray[tuple[int], np.uint8]
"""Cards remaining in the deck in lieu of a random seed."""

Skyjo: TypeAlias = tuple[Game, Table, Deck, int, int, int | None, int | None]
"""A lightweight representation of a Skyjo game.

Values:
    game: Game
        non-board game state values like discard pile, scores, etc.
    table: Table
        board of cards for each player
    deck: Deck
        remaining card counts does not include top card
    players: int
        number of players
    turn count: int
        current turn count
    card: int | None 
        for use in random outcome
    countdown: int 
        number of cards remaining in the deck
"""

SkyjoAction: TypeAlias = int
"""Integer representing an action in the Skyjo game."""


# MARK: Random


class Random(Protocol):
    """Minimal interface for retrieving random numbers."""

    def random(self) -> float:
        """Return a random `float` in [0, 1)."""


# MARK: Helpers


def _get_top(game: Game) -> int | None:
    """Get the current top card index."""

    for i in range(CARD_SIZE):
        if game[GAME_TOP + i]:
            return i

    return None


def _pop_top(game: Game) -> int | None:
    """Get the current top card index, clearing it."""

    for i in range(CARD_SIZE):
        if game[GAME_TOP + i]:
            game[GAME_TOP + i] = 0
            return i

    return None


def _swap_top(game: Game, card: int) -> int | None:
    """Switch out the discard without adding to the pile."""
    assert card is not None, "Tried to swap top with no discard"

    top = _pop_top(game)
    game[GAME_TOP + card] = 1
    return top


def _push_top(game: Game, card: int) -> None:
    """Draw a card or place a new discard on the pile."""
    assert card is not None, "Tried to add a None card top of discard"
    # Get the current top and add it to permanent discards
    top = _pop_top(game)
    assert top is not None, "Tried to push top with no discard"

    game[GAME_TOP + card] = 1
    game[GAME_DISCARDS + top] += 1


def _get_action(game: Game) -> int | None:
    """Get the current action index."""

    for i in range(ACTION_SIZE):
        if game[GAME_ACTION + i]:
            return i

    return None


def _replace_action(game: Game, action: int) -> None:
    """Replace the current action with a new one."""

    for i in range(ACTION_SIZE):
        if game[GAME_ACTION + i]:
            game[GAME_ACTION + i] = 0
            break

    game[GAME_ACTION + action] = 1


def _rotate_scores(game: Game, players: int) -> None:
    """Rotate the player scores once left."""

    swap = game[GAME_SCORES]
    game[GAME_SCORES : GAME_SCORES + players - 1] = game[
        GAME_SCORES + 1 : GAME_SCORES + players
    ]
    game[GAME_SCORES + players - 1] = swap


def _rotate_table(table: Table, players: int) -> None:
    """Copy `table`, rotating all hands left by one."""

    swap = table[0].copy()
    table[0 : players - 1] = table[1:players]
    table[players - 1] = swap


def _rotate_skyjo(skyjo: Skyjo) -> Skyjo:
    """Copy `skyjo`, rotating all hands left by one."""

    game, table, deck, players, current_player, card, countdown = skyjo
    new_game = game.copy()
    _rotate_scores(new_game, players)
    new_table = table.copy()
    _rotate_table(new_table, players)
    return (
        new_game,
        new_table,
        deck,
        players,
        current_player,
        card,
        countdown,
    )


def _clear_columns(game: Game, table: Table) -> int | None:
    """Clear any columns where all values match."""

    for i in range(COLUMN_COUNT):
        for j in range(CARD_SIZE):  # Not finger size, skip hidden and cleared
            if table[0, 0, i, j] and table[0, 1, i, j] and table[0, 2, i, j]:
                table[0, :, i, j] = 0
                table[0, :, i, FINGER_CLEARED] = 1
                # Add cleared cards to discard pile
                _push_top(game, j)
                _push_top(game, j)
                _push_top(game, j)


def _choose_card(deck: Deck, rng: Random) -> int:
    """Choose one of the remaining cards in `deck`."""

    choice = math.floor(rng.random() * np.sum(deck))
    for i in range(CARD_SIZE):
        remaining = deck[i]
        if deck[i] > choice:
            return i
        choice -= remaining

    assert False, "fuck you"


def _remove_card(deck: Deck, card: int) -> None:
    """Remove `card` from `deck`."""
    assert card is not None, "Tried to remove None card"
    if deck[card] == 0:
        raise ValueError(f"{deck!r} has no card {card} remaining")

    deck[card] -= 1


def _update_countdown(countdown: int | None, table: Table, players: int) -> int | None:
    """Decrement if already set, otherwise check whether round is ending
    (i.e. all cards are revealed). If, so set countdown to
    (number of players - 1)* 2 since each other player gets two decisions.

    Should be called after an action has been applied.
    """

    if countdown is None and _player_table_is_visible(table, player=players - 1):
        return (players - 1) * 2
    return _decrement_countdown(countdown)


def _decrement_countdown(countdown: int | None) -> int | None:
    """Decrement the countdown."""
    if countdown is None:
        return None
    return countdown - 1


def _player_table_is_visible(table: Table, player: int) -> bool:
    """Whether the player's table is completely revealed."""
    return not table[player, :, :, FINGER_HIDDEN].any()


# MARK: Construction


def new(*, players: int) -> Skyjo:
    """Generate a fresh game with no visible discard."""

    game = np.ndarray((GAME_SIZE,), dtype=np.uint8)
    game.fill(0)
    game[GAME_ACTION + ACTION_FLIP_SECOND] = 1

    table_shape = (PLAYER_COUNT, ROW_COUNT, COLUMN_COUNT, FINGER_SIZE)
    table = np.ndarray(table_shape, dtype=np.uint8, order="C")
    table.fill(0)
    table[:players, :, :, FINGER_HIDDEN] = 1

    deck = np.ndarray((CARD_SIZE,), dtype=np.uint8)
    deck.fill(0)
    deck[:] = CARD_COUNTS

    return game, table, deck, players, 0, None, None


# MARK: Convenience


def get_draw_count(skyjo: Skyjo) -> int:
    """Get the number of cards left in the deck."""

    return np.sum(skyjo[2])


def get_discard_count(skyjo: Skyjo) -> int:
    """Get the number of discarded cards excluding the visible discard."""

    game = skyjo[0]

    total = 0
    for i in range(CARD_SIZE):
        total += game[GAME_DISCARDS + i]

    return total


def get_top(skyjo: Skyjo) -> int | None:
    """Get the value of the currently-drawn card.

    Immediately after `draw` is called, this method will return the
    drawn card. For all other game states, this method will return the
    last discard. This method returns the card index, not its value,
    so a return of 0 corresponds to the -2 card.
    """

    return _get_top(skyjo[0])


def get_action(skyjo: Skyjo) -> int | None:
    """Get the current action index."""

    return _get_action(skyjo[0])


def get_finger(skyjo: Skyjo, row: int, column: int, player: int = 0) -> int:
    """Get the state of a given card in hand.

    This method returns the card index, not its value, so a return of
    0 corresponds to the -2 card. A return of 15 indicates the card is
    hidden and a return of 16 indicates the column has been cleared.
    """

    table = skyjo[1]

    for i in range(FINGER_SIZE):
        if table[player, row, column, i]:
            return i

    assert False, f"{skyjo!r} has no card at ({row}, {column})"


def get_facedown_count(skyjo: Skyjo, player: int = 0) -> int:
    """Get the number of face-down cards on a player's board."""

    table = skyjo[1]
    return np.sum(table[player, :, :, FINGER_HIDDEN]).item()


def get_is_visible(skyjo: Skyjo, player: int = 0) -> bool:
    """Whether the current player's board is completely revealed."""

    table = skyjo[1]

    return _player_table_is_visible(table, player)


def get_score(skyjo: Skyjo, player: int = 0) -> int:
    """Get the score of visible cards on a player's board."""

    table = skyjo[1].astype(np.int16)

    return (
        (
            # get all card index of card ignoring cleared and face-down
            np.argwhere(table[player, :, :, :CARD_SIZE] == 1)[:, 2]
            - 2  # since card index starts with -2
        )
        .sum()
        .item()
    )


def get_round_scores(
    skyjo: Skyjo, round_ending_player: int = 0
<<<<<<< HEAD
) -> np.ndarray[tuple[int], np.int16]:
    """Get the scores of all players for the current round."""
=======
) -> np.ndarray[tuple[int], np.uint8]:
    """Get the scores of all players for the current round.

        This method accounts for the round ending player's score being doubled,
    if they are not the lowest round score winner.

    Round ending player parameter is relative to current perspective."""
>>>>>>> f1ecfe3d
    players = skyjo[3]
    base_scores = np.array(
        [get_score(skyjo, player=i) for i in range(players)], dtype=np.int16
    )
    round_ender_score = base_scores[round_ending_player]
    base_scores[round_ending_player] = float(
        "inf"
    )  # larger than any other possible score
    if round_ender_score >= min(base_scores):
        base_scores[round_ending_player] = 2 * round_ender_score
    else:
        base_scores[round_ending_player] = round_ender_score
    return base_scores


def get_fixed_perspective_round_scores(
    skyjo: Skyjo,
) -> np.ndarray[tuple[int], np.int16]:
    """Get the scores of all players for the current round from a fixed perspective."""
    round_scores = get_round_scores(skyjo)
    return np.roll(round_scores, get_player(skyjo))


def get_winner(skyjo: Skyjo, round_ending_player: int = 0) -> int:
    """Get the index of the winner relative to the current table.
    Round ending player is relative to current perspective."""

    scores = get_round_scores(skyjo, round_ending_player)
    return np.argmin(scores).item()


def get_fixed_perspective_winner(skyjo: Skyjo) -> int:
    """Get the index of the winner not from perspective of current player."""

    players = skyjo[3]
    winner = (get_winner(skyjo) + get_turn(skyjo)) % players
    return winner


def get_turn(skyjo: Skyjo) -> int:
    """Get current turn count."""

    return skyjo[4]


def get_player(skyjo: Skyjo) -> int:
    """Get the index of the player taking a turn, zero for the first."""

    return skyjo[4] % skyjo[3]


def get_game_over(skyjo: Skyjo) -> bool:
    """Whether the game is over.
    If there are any face-down cards game is not over"""
    table = skyjo[1]
    return not table[:, :, :, FINGER_HIDDEN].any()


def hash_skyjo(skyjo: Skyjo) -> int:
    """Hash the `skyjo` state.

    NOTE: This is  tobytes() can return the same hash for arrays of different shape.
    However, this shouldn't be an issue for this specific game since the representation is
    fixed shape.
    """
    return hash(
        (
            skyjo[0].tobytes(),
            skyjo[1].tobytes(),
            skyjo[2].tobytes(),
            skyjo[3],
            skyjo[4],
            skyjo[5],
            skyjo[6],
        )
    )


# MARK: Debug


def get_action_name(action: SkyjoAction) -> str:
    if action == MASK_FLIP_SECOND_RIGHT:
        return "FLIP_SECOND_RIGHT"
    elif action == MASK_FLIP_SECOND_BELOW:
        return "FLIP_SECOND_BELOW"
    elif action == MASK_DRAW:
        return "DRAW"
    elif action == MASK_TAKE:
        return "TAKE"
    elif MASK_FLIP <= action < MASK_FLIP + FINGER_SIZE:
        row, column = divmod(action - MASK_FLIP, COLUMN_COUNT)
        return f"FLIP row: {row} column: {column}"
    elif MASK_REPLACE <= action < MASK_REPLACE + FINGER_SIZE:
        row, column = divmod(action - MASK_REPLACE, COLUMN_COUNT)
        return f"REPLACE row: {row} column: {column}"
    else:
        return f"UNKNOWN ({action})"


# MARK: Validation


def validate(skyjo: Skyjo) -> bool:
    """Validate the consistency of a `Skyjo` state.

    Always returns `True` for use with `assert`. Validation errors are
    raised internally.
    """

    game = skyjo[0]
    table = skyjo[1]
    deck = skyjo[2]
    players = skyjo[3]

    # Game
    assert game.shape == (GAME_SIZE,)
    assert np.sum(game[GAME_ACTION : GAME_ACTION + ACTION_SIZE]) == 1
    if game[GAME_ACTION + ACTION_FLIP_SECOND]:
        assert np.sum(game[GAME_TOP : GAME_TOP + CARD_SIZE]) == 0
        assert np.sum(game[GAME_DISCARDS : GAME_DISCARDS + CARD_SIZE]) == 0
    else:
        assert np.sum(game[GAME_TOP : GAME_TOP + CARD_SIZE]) == 1

    # Table
    assert table.shape == (PLAYER_COUNT, ROW_COUNT, COLUMN_COUNT, FINGER_SIZE)
    fingers = np.zeros((FINGER_SIZE,), dtype=np.uint8)
    for i in range(players):
        for row in range(ROW_COUNT):
            for column in range(COLUMN_COUNT):
                assert np.sum(table[i, row, column]) == 1
                fingers += table[i, row, column]
    assert np.sum(table[players:]) == 0
    assert np.sum(fingers) == players * FINGER_COUNT, f"{np.sum(fingers)=}"

    # Deck
    assert deck.shape == (CARD_SIZE,)
    card_top = game[GAME_TOP : GAME_TOP + CARD_SIZE]
    cards_dealt = fingers[:CARD_SIZE]
    cards_discarded = game[GAME_DISCARDS : GAME_DISCARDS + CARD_SIZE]

    assert ((deck + card_top + cards_dealt + cards_discarded) == CARD_COUNTS).all()

    return True


# MARK: Actions


def randomize(skyjo: Skyjo, rng: Random = random) -> Skyjo:
    """Return a copy of the `skyjo` with a random card selected.

    This method prepares the game simulation for an action that incurs
    a random event, such as drawing or revealing a card.
    """

    game = skyjo[0]
    deck = skyjo[2]
    card = skyjo[5]

    if card is not None:
        raise ValueError("A random card has already been selected")

    # Deck is empty, reset with discarded cards
    if not deck.any():
        deck = game[GAME_DISCARDS : GAME_DISCARDS + CARD_SIZE]
        game = game.copy()
        game[GAME_DISCARDS : GAME_DISCARDS + CARD_SIZE] = 0
    card = _choose_card(deck, rng)

    return game, skyjo[1], deck, skyjo[3], skyjo[4], card, skyjo[6]


def begin(skyjo: Skyjo) -> Skyjo:
    """Start a round once initial cards are revealed.

    This method reveals the first discard and sets action to draw or
    take for the first player in the turn order.
    """

    game = skyjo[0]
    table = skyjo[1]
    deck = skyjo[2]
    players = skyjo[3]
    turn = skyjo[4]
    card = skyjo[5]

    assert _get_top(game) is None
    assert _get_action(game) in {
        ACTION_FLIP_SECOND,
        ACTION_FLIP_OR_REPLACE,
        ACTION_REPLACE,
    }

    if card is None:
        raise ValueError("Expected a randomly-drawn card")

    new_game = game.copy()
    _swap_top(new_game, card)
    _replace_action(new_game, ACTION_DRAW_OR_TAKE)

    new_deck = deck.copy()
    _remove_card(new_deck, card)

    return new_game, table, new_deck, players, turn, None, None


def draw(skyjo: Skyjo) -> Skyjo:
    """Draw a random card from the deck, placing it in top position.

    This method constructs a copy of `skyjo` with a card randomly
    removed from its `deck` and placed at the top of its `game`.
    """

    game = skyjo[0]
    table = skyjo[1]
    deck = skyjo[2]
    players = skyjo[3]
    turn = skyjo[4]
    card = skyjo[5]
    countdown = skyjo[6]
    if card is None:
        raise ValueError("Expected a randomly-drawn card")

    new_game = game.copy()
    _push_top(new_game, card)
    _replace_action(new_game, ACTION_FLIP_OR_REPLACE)
    new_deck = deck.copy()
    _remove_card(new_deck, card)
    countdown = _decrement_countdown(countdown)
    return new_game, table, new_deck, players, turn, None, countdown


def take(skyjo: Skyjo) -> Skyjo:
    """Take the last discard.

    Since the discard is already stored at the top of the `game`, this
    method only has to update the action.
    """

    game = skyjo[0]
    table = skyjo[1]
    deck = skyjo[2]
    players = skyjo[3]
    turn = skyjo[4]
    card = skyjo[5]
    countdown = skyjo[6]
    new_game = game.copy()
    _replace_action(new_game, ACTION_REPLACE)
    new_countdown = _decrement_countdown(countdown)

    return new_game, table, deck, players, turn, card, new_countdown


def flip(
    skyjo: Skyjo,
    row: int,
    column: int,
    rotate: bool = True,
    set_draw_or_take_action: bool = True,  # Whether to reset action to DRAW_OR_TAKE
) -> Skyjo:
    """Flip an unrevealed card, completing a turn.

    This method returns a copy of `skyjo` with the specified finger
    flipped to a random card drawn from the deck. The returned copy is
    also rotated to be centered on the next player.
    """

    game = skyjo[0]
    table = skyjo[1]
    deck = skyjo[2]
    players = skyjo[3]
    turn = skyjo[4]
    card = skyjo[5]
    countdown = skyjo[6]
    # Make sure this is a valid move
    if not table[0, row, column, FINGER_HIDDEN]:
        raise ValueError(f"{skyjo!r} cannot flip visible ({row}, {column})")

    if card is None:
        raise ValueError("Expected a randomly-drawn card")

    # No physical change to the top card, only semantic. What was the
    # draw card is now considered the discard. Rotate scores after.
    new_game = game.copy()
    if rotate:
        _rotate_scores(new_game, players)
    if set_draw_or_take_action:
        _replace_action(new_game, ACTION_DRAW_OR_TAKE)

    # Copy the table, flipping our card and rotating hands.
    new_table = table.copy()
    new_table[0, row, column, FINGER_HIDDEN] = 0
    new_table[0, row, column, card] = 1
    _clear_columns(new_game, new_table)
    if rotate:
        _rotate_table(new_table, players)

    # Copy the deck, removing the card we chose.
    new_deck = deck.copy()
    _remove_card(new_deck, card)
    if rotate:
        new_countdown = _update_countdown(countdown, new_table, players)
    else:
        new_countdown = countdown

    new_turn = turn
    if rotate:
        new_turn = turn + 1
    return new_game, new_table, new_deck, players, new_turn, None, new_countdown


def replace(skyjo: Skyjo, row: int, column: int) -> Skyjo:
    """Replace a card with the current draw, completing a turn.

    This method returns a copy of `skyjo` with the specified finger
    and draw card swapped. If the finger to replace is hidden, a card
    is randomly drawn from the deck and discarded to simulate revealing
    it. This random draw may be determined by setting `card`.
    """

    game = skyjo[0]
    table = skyjo[1]
    deck = skyjo[2]
    players = skyjo[3]
    turn = skyjo[4]
    card = skyjo[5]
    countdown = skyjo[6]
    # If the finger is currently hidden, we need to draw, but only if
    # `card` is not specified.
    if table[0, row, column, FINGER_HIDDEN]:
        finger = FINGER_HIDDEN
        if card is None:
            raise ValueError("Expected a randomly-drawn card")

    # Otherwise, ensure no `card` was specified and determine which
    # card is currently at the given coordinates.
    else:
        if card is not None:
            raise ValueError("Unexpected randomly-drawn card")
        for finger in range(CARD_SIZE):
            if table[0, row, column, finger]:
                break
        else:
            assert table[0, row, column, FINGER_CLEARED]
            raise ValueError(f"{skyjo!r} cannot replace cleared ({row}, {column})")

    # Replace the current discard with `card`
    new_game = game.copy()
    if card is not None:
        top = _swap_top(new_game, card)
    else:
        top = _swap_top(new_game, finger)
    _rotate_scores(new_game, players)
    _replace_action(new_game, ACTION_DRAW_OR_TAKE)

    # Clear the current card in our hand and replace it with top, i.e.
    # the draw or last discard depending on our choice. Rotate after.
    new_table = table.copy()
    new_table[0, row, column, finger] = 0
    new_table[0, row, column, top] = 1
    _clear_columns(new_game, new_table)
    _rotate_table(new_table, players)

    # Remove the card from the deck for the next iteration.
    new_deck = deck.copy()
    if card is not None:
        _remove_card(new_deck, card)
    new_countdown = _update_countdown(countdown, new_table, players)
    return new_game, new_table, new_deck, players, turn + 1, None, new_countdown


# MARK: Learning


def actions(skyjo: Skyjo) -> np.ndarray[tuple[int], np.uint8]:
    """Generate a mask of possible actions from the current state.

    The mask is a flat, one-dimensional array where each index
    corresponds to a valid action:

      - [0, 2) are for the start of the game when players reveal the
        first two cards in their board. The simulation automatically
        flips the top left card, then the model is asked to flip
        either the card immediately below (index 0) or immediately
        to the right (index 1).
      - [2, 4) are for the start of each turn, during which players
        must decide to either draw a card (index 2) or take the last
        discard (index 3).
      - [4, 16) represent discarding the drawn card and flipping any
        currently-hidden one in hand. The row and column are computed
        by `divmod(index - 4, COLUMN_COUNT)`. This action is only
        allowed if the player drew a card in the previous decision.
      - [16, 28) represent replacing a card in hand with the one drawn
        or taken from the discard. The row and column are computed by
        `divmod(index - 16, ROW_COUNT)`.
    """

    mask = np.ndarray((MASK_SIZE,), dtype=np.uint8)
    mask.fill(0)
    game = skyjo[0]
    table = skyjo[1]
    if game[GAME_ACTION + ACTION_FLIP_SECOND]:
        mask[MASK_FLIP_SECOND_BELOW] = 1
        mask[MASK_FLIP_SECOND_RIGHT] = 1
    elif game[GAME_ACTION + ACTION_DRAW_OR_TAKE]:
        mask[MASK_DRAW] = 1
        mask[MASK_TAKE] = 1
    elif game[GAME_ACTION + ACTION_FLIP_OR_REPLACE]:
        for i in range(FINGER_COUNT):
            row, column = divmod(i, COLUMN_COUNT)
            if table[0, row, column, FINGER_HIDDEN]:
                mask[MASK_FLIP + i] = mask[MASK_REPLACE + i] = (
                    1  # You can both flip and replace
                )
            elif not table[0, row, column, FINGER_CLEARED]:
                mask[MASK_REPLACE + i] = 1  # You can only replace
    elif game[GAME_ACTION + ACTION_REPLACE]:
        for i in range(FINGER_COUNT):
            row, column = divmod(i, COLUMN_COUNT)
            if not table[0, row, column, FINGER_CLEARED]:
                mask[MASK_REPLACE + i] = 1  # You can only replace
    else:
        raise ValueError(f"No action specified by state {skyjo!r}")
    return mask


def get_actions(skyjo: Skyjo) -> Iterable[SkyjoAction]:
    """List of all possible actions."""
    mask = actions(skyjo)
    return np.argwhere(mask == 1).squeeze()


def is_action_random(action: SkyjoAction, skyjo: Skyjo) -> bool:
    """Whether the action involves a random outcome."""
    table, countdown = skyjo[1], skyjo[6]
    # last action before end round
    # end of round reveals of facedown cards which will reveal all
    if (
        countdown is not None
        and countdown == 1
        and np.any(table[:, :, :, FINGER_HIDDEN])
    ):
        return True
    if action in {MASK_FLIP_SECOND_BELOW, MASK_FLIP_SECOND_RIGHT}:
        return True
    if action == MASK_DRAW:
        return True
    if action == MASK_TAKE:
        return False
    # TAKE
    if MASK_FLIP <= action < MASK_FLIP + FINGER_COUNT:
        return True
    row, column = divmod(action - MASK_REPLACE, COLUMN_COUNT)
    return bool(table[0, row, column, FINGER_HIDDEN])


# MARK: Selfplay


def greedy(skyjo: Skyjo) -> int:
    """Always draw from the pile and replace the next hidden card."""

    game = skyjo[0]
    table = skyjo[1]

    if game[GAME_ACTION + ACTION_FLIP_SECOND]:
        return MASK_FLIP_SECOND_BELOW
    if game[GAME_ACTION + ACTION_DRAW_OR_TAKE]:
        return MASK_DRAW
    if game[GAME_ACTION + ACTION_FLIP_OR_REPLACE]:
        for index in range(FINGER_COUNT):
            row, column = divmod(index, COLUMN_COUNT)
            if table[0, row, column, FINGER_HIDDEN]:
                return MASK_REPLACE + index
        raise ValueError("No card to replace!")

    raise ValueError(f"Unexpected action {get_action(skyjo)}!")


def random_valid_action(skyjo: Skyjo) -> int:
    return np.random.choice(
        len(actions(skyjo)), p=actions(skyjo) / np.sum(actions(skyjo))
    )


def start_round(skyjo: Skyjo, rng: Random = random) -> Skyjo:
    """Take skyjo state an start round by flipping first card for each player."""
    players = skyjo[3]
    for _ in range(players):
        skyjo = randomize(skyjo, rng=rng)
        assert validate(skyjo)
        skyjo = flip(skyjo, 0, 0, rotate=True, set_draw_or_take_action=False)
        assert validate(skyjo)
    return skyjo


def end_round(skyjo: Skyjo, rng: Random = random) -> Skyjo:
    """End the round by flipping all hidden cards."""
    players = skyjo[3]
    for player in range(players):
        for row in range(ROW_COUNT):
            for column in range(COLUMN_COUNT):
                if get_finger(skyjo, row, column, player=player) == FINGER_HIDDEN:
                    skyjo = randomize(skyjo, rng=rng)
                    skyjo = flip(
                        skyjo, row, column, rotate=False, set_draw_or_take_action=False
                    )
                    assert validate(skyjo)
        skyjo = _rotate_skyjo(skyjo)
    return skyjo


def apply_action(skyjo: Skyjo, action: SkyjoAction, rng: Random = random) -> Skyjo:
    initial_skyjo = skyjo
    players, countdown = skyjo[3], skyjo[6]
    # Apply action to skyjo
    if action == MASK_FLIP_SECOND_BELOW:
        skyjo = randomize(skyjo, rng=rng)
        assert validate(skyjo)
        skyjo = flip(skyjo, 1, 0, rotate=True, set_draw_or_take_action=False)
        assert validate(skyjo)
        # All players have flipped initial cards, start round
        if skyjo[1][:, :, :, :CARD_SIZE].sum().item() == skyjo[3] * 2:
            skyjo = randomize(skyjo, rng=rng)
            skyjo = begin(skyjo)
    elif action == MASK_FLIP_SECOND_RIGHT:
        skyjo = randomize(skyjo, rng=rng)
        assert validate(skyjo)
        skyjo = flip(skyjo, 0, 1, rotate=True, set_draw_or_take_action=False)
        assert validate(skyjo)
        # All players have flipped initial cards, start round
        if skyjo[1][:, :, :, :CARD_SIZE].sum().item() == skyjo[3] * 2:
            skyjo = randomize(skyjo, rng=rng)
            skyjo = begin(skyjo)
    elif action == MASK_DRAW:
        skyjo = randomize(skyjo, rng=rng)
        assert validate(skyjo)
        skyjo = draw(skyjo)
        assert validate(skyjo)
    elif action == MASK_TAKE:
        skyjo = take(skyjo)
        assert validate(skyjo)
    elif MASK_FLIP <= action < MASK_FLIP + FINGER_COUNT:
        row, column = divmod(action - MASK_FLIP, COLUMN_COUNT)
        skyjo = randomize(skyjo, rng=rng)
        assert validate(skyjo)
        skyjo = flip(skyjo, row, column)
        assert validate(skyjo)

    elif MASK_REPLACE <= action < MASK_REPLACE + FINGER_COUNT:
        row, column = divmod(action - MASK_REPLACE, COLUMN_COUNT)
        if skyjo[1][0, row, column, FINGER_HIDDEN]:
            skyjo = randomize(skyjo, rng=rng)
            assert validate(skyjo)

        skyjo = replace(skyjo, row, column)
        assert validate(skyjo)

    else:
        raise ValueError(f"Invalid action {action!r}")

    countdown = skyjo[6]
    if countdown == 0:
        skyjo = end_round(skyjo, rng=rng)
        assert validate(skyjo)

    assert validate(skyjo)
    return skyjo


def selfplay(
    model: Callable[[Skyjo], int],
    *,
    players: int = 4,
    rng: Random = random,
) -> None:
    """Self-play a model until a game finishes."""

    skyjo = new(players=players)
    assert validate(skyjo)
    skyjo = start_round(skyjo, rng=rng)
    countdown = skyjo[6]
    while countdown != 0:
        mask = actions(skyjo)
        choice = model(skyjo)
        assert mask[choice]
        skyjo = apply_action(skyjo, choice, rng=rng)
        countdown = skyjo[6]
    winner = get_fixed_perspective_winner(skyjo)
    print(winner)
    print(get_fixed_perspective_round_scores(skyjo))


if __name__ == "__main__":
    selfplay(random_valid_action, players=2)<|MERGE_RESOLUTION|>--- conflicted
+++ resolved
@@ -383,10 +383,6 @@
 
 def get_round_scores(
     skyjo: Skyjo, round_ending_player: int = 0
-<<<<<<< HEAD
-) -> np.ndarray[tuple[int], np.int16]:
-    """Get the scores of all players for the current round."""
-=======
 ) -> np.ndarray[tuple[int], np.uint8]:
     """Get the scores of all players for the current round.
 
@@ -394,7 +390,6 @@
     if they are not the lowest round score winner.
 
     Round ending player parameter is relative to current perspective."""
->>>>>>> f1ecfe3d
     players = skyjo[3]
     base_scores = np.array(
         [get_score(skyjo, player=i) for i in range(players)], dtype=np.int16
